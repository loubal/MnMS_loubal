from abc import abstractmethod
from collections import defaultdict
from typing import Optional, Dict, List, Type, Callable, Set
from collections import ChainMap
import numpy as np

from mnms.graph.road import RoadDescriptor
from mnms.mobility_service.abstract import AbstractMobilityService
from mnms.tools.observer import CSVVehicleObserver
from mnms.vehicles.fleet import FleetManager
from mnms.graph.specific_layers import OriginDestinationLayer
from mnms.graph.dynamic_space_sharing import DynamicSpaceSharing
from mnms.io.utils import load_class_by_module_name
from mnms.log import create_logger
from mnms.mobility_service.public_transport import PublicTransportMobilityService
from mnms.time import TimeTable
from mnms.vehicles.veh_type import Vehicle, Car, Bus
from mnms.graph.zone import MLZone

from hipop.graph import OrientedGraph, merge_oriented_graph, graph_to_dict, node_to_dict, link_to_dict

log = create_logger(__name__)

class CostFunctionLayer(object):
    def __init__(self):
        self._costs_functions: Dict[str, Dict[str, Callable]] = defaultdict(dict)

    def add_cost_function(self, mobility_service: str, cost_name: str, cost_function: Callable[[Dict[str, float]], float]):
        self._costs_functions[mobility_service][cost_name] = cost_function


class AbstractLayer(CostFunctionLayer):
    def __init__(self,
                 roads: RoadDescriptor,
                 id: str,
                 veh_type: Type[Vehicle],
                 default_speed: float,
                 services: Optional[List[AbstractMobilityService]] = None,
                 observer: Optional[CSVVehicleObserver] = None):
        """
        The class for implementation of a layer graph

        Args:
            roads: The road object used to construct the graph
            id: The id of the layer
            ml_parent_graph : The multi-layer parent graph
            veh_type: The type of the vehicle on the layer
            default_speed: The default speed of the vehicle on the layer
            services: The services that used the layer
            observer: An observer to write information about the vehicles in the layer
        """
        super(AbstractLayer, self).__init__()
        self._id: str = id

        self.graph: OrientedGraph = OrientedGraph()
        self._multi_graph: MultiLayerGraph = None

        self.roads: RoadDescriptor = roads

        self._default_speed: float = default_speed

        self.map_reference_links: Dict[str, List[str]] = dict()
        self.map_reference_nodes: Dict[str, str] = dict()

        # self._costs_functions: Dict[Dict[str, Callable]] = defaultdict(dict)

        self.mobility_services: Dict[str, AbstractMobilityService] = dict()
        self._veh_type: Type[Vehicle] = veh_type

        if services is not None:
            for s in services:
                self.add_mobility_service(s)
                if observer is not None:
                    s.attach_vehicle_observer(observer)

    def add_mobility_service(self, service: AbstractMobilityService):
        service.layer = self
        service.fleet = FleetManager(self._veh_type, service.id)
        self.mobility_services[service.id] = service

    # def add_cost_function(self, mobility_service: str, cost_name: str, cost_function: Callable[[Dict[str, float]], float]):
    #     self._costs_functions[mobility_service][cost_name] = cost_function

    def connect_origindestination(self, odlayer:OriginDestinationLayer, connection_distance: float):
        """
        Connects the origin destination layer to a layer

        Args:
            odlayer: Origin destination layer to connect
            connection_distance: Each node of the origin destination layer is connected to the nodes of the current layer
            within a radius defined by connection_distance (m)
        Return:
            transit_links: List of transit link to add
        """
        transit_links=[]

        assert odlayer is not None

        _norm = np.linalg.norm

        odlayer_nodes = set()
        odlayer_nodes.update(odlayer.origins.keys())
        odlayer_nodes.update(odlayer.destinations.keys())

        graph_nodes = self.graph.nodes
        graph_node_ids = np.array([nid for nid in graph_nodes])
        graph_node_pos = np.array([n.position for n in graph_nodes.values()])

        for nid in odlayer.origins:
            npos = np.array(odlayer.origins[nid])
            dist_nodes = _norm(graph_node_pos - npos, axis=1)
            mask = dist_nodes < connection_distance
            for layer_nid, dist in zip(graph_node_ids[mask], dist_nodes[mask]):
                if layer_nid not in odlayer_nodes:
                    lid = f"{nid}_{layer_nid}"
                    transit_links.append({'id': lid,'upstream_node':nid,'downstream_node':layer_nid,'dist':dist})

        for nid in odlayer.destinations:
            npos = np.array(odlayer.destinations[nid])
            dist_nodes = _norm(graph_node_pos - npos, axis=1)
            mask = dist_nodes < connection_distance
            for layer_nid, dist in zip(graph_node_ids[mask], dist_nodes[mask]):
                if layer_nid not in odlayer_nodes:
                    lid = f"{layer_nid}_{nid}"
                    transit_links.append({'id': lid, 'upstream_node': layer_nid, 'downstream_node': nid, 'dist': dist})

        return transit_links

    @property
    def default_speed(self):
        return self._default_speed

    @property
    def id(self):
        return self._id

    @property
    def vehicle_type(self):
        return self._veh_type.__name__

    @property
    def multi_graph(self):
        return self._multi_graph

    @multi_graph.setter
    def multi_graph(self, value):
        self._multi_graph = value

    @abstractmethod
    def __dump__(self):
        pass

    @classmethod
    @abstractmethod
    def __load__(cls, data: Dict, roads: RoadDescriptor):
        pass

    def initialize(self):
        pass

class MultiLayerGraph(object):
    """
    Multi layer graph class

    Attributes:
        graph (OrientedGraph): the graph representation based on HiPOP
        layers (dict): the layers
        odlayer (OriginDestinationLayer): the origin destination layer
        transitlayer (TransitLayer): the transit layer between the layers
        roads (RoadDescriptor): the road descriptor
    """

    def __init__(self,
                 layers:List[AbstractLayer] = [],
                 odlayer:Optional[OriginDestinationLayer] = None,
                 connection_distance:Optional[float] = None):
        """
        Args:
            layers: List of mobility service layer to add to the multilayer graph
            odlayer: Origin destination layer
            connection_distance: Distance to be considered for connecting an origin destination layer node to mobility service layer nodes
        """
        self.graph: OrientedGraph = merge_oriented_graph([l.graph for l in layers])

        for l in layers:
            l.multi_graph = self

        self.layers = dict()

        self.mapping_layer_services = dict()
        self.map_reference_links = ChainMap()

        self.map_linkid_layerid=dict()  # Link and layer mapping

        self.dynamic_space_sharing = DynamicSpaceSharing(self)

        for l in layers:
            self.map_reference_links.maps.append(l.map_reference_links)
            for lid in l.map_reference_links.keys():
                self.map_linkid_layerid[lid]= l.id

        self.odlayer = None
        self.transitlayer = TransitLayer()
        self.roads = layers[0].roads

        for l in layers:
            self.layers[l.id] = l

        if odlayer is not None:
            self.add_origin_destination_layer(odlayer)
            if connection_distance is not None:
                self.connect_origindestination_layers(connection_distance)

    def add_transit_links(self, transit_links):

        for tl in transit_links:
            self.graph.add_link(tl['id'], tl['upstream_node'], tl['downstream_node'], tl['dist'],
                                {"WALK": {'length': tl['dist']}}, "TRANSIT")
            self.map_linkid_layerid[tl['id']] = "TRANSIT"
            # Add the transit link into the transit layer
            up_layer = self.graph.nodes[tl['upstream_node']].label
            down_layer = self.graph.nodes[tl['downstream_node']].label
            self.transitlayer.add_link(tl['id'], up_layer, down_layer)

    def add_origin_destination_layer(self, odlayer: OriginDestinationLayer):
        self.odlayer = odlayer

        [self.graph.add_node(nid, pos[0], pos[1], odlayer.id) for nid, pos in odlayer.origins.items()]
        [self.graph.add_node(nid, pos[0], pos[1], odlayer.id) for nid, pos  in odlayer.destinations.items()]

    def connect_origindestination_layers(self, connection_distance: float):
        """
        Connects the origin destination layer to the other layers

        Args:
            connection_distance: Each node of the origin destination layer is connected to the nodes of all other layers
            within a radius defined by connection_distance (m)
        """

        for l in self.layers:
            transit_links = self.layers[l].connect_origindestination(self.odlayer, connection_distance)
            self.add_transit_links(transit_links)

    def connect_intra_layer(self, layer_id: str, connection_distance: float):
        """
                Connects by a transit link each node of a layer to the others within a predefined radius
                Useful, for example, for a public transport layer to get to another stop

                Args:
                    connection_distance: each node  is connected to the nodes within a radius defined by
                        connection_distance (m)

                Returns:
                    Nothing
                """
        assert self.odlayer is not None
        _norm = np.linalg.norm

        odlayer_nodes = set()
        odlayer_nodes.update(self.odlayer.origins.keys())
        odlayer_nodes.update(self.odlayer.destinations.keys())

        graph_node_ids = np.array([nid for nid in self.graph.nodes])
        graph_node_pos = np.array([n.position for n in self.graph.nodes.values()])

        graph_nodes = self.graph.nodes
        for nid in graph_nodes:
            if nid not in odlayer_nodes:
                node = graph_nodes[nid]
                npos = np.array(node.position)
                dist_nodes = _norm(graph_node_pos-npos, axis=1)
                mask = dist_nodes < connection_distance
                for layer_nid, dist in zip(graph_node_ids[mask], dist_nodes[mask]):
                    if layer_nid != nid:
                        if layer_nid not in odlayer_nodes:
                            olayer = self.graph.nodes[nid].label
                            dlayer = self.graph.nodes[layer_nid].label
                            if olayer == layer_id and dlayer == layer_id:
                                lid = f"{nid}_{layer_nid}"
                                self.graph.add_link(lid, nid, layer_nid, dist, {"WALK": {'length': dist}}, "TRANSIT")
                                self.map_linkid_layerid[lid]="TRANSIT"
                                # Add the transit link into the transit layer
                                self.transitlayer.add_link(lid, olayer, dlayer)

    def connect_inter_layers(self, layer_id_list: List[str], connection_distance: float):
        """
                Connect different layers with transit links

                Args:
                    _id: The id of the service
                    veh_capacity: The capacity of the vehicle using this service

                Returns:
                    Nothing
        """

        assert self.odlayer is not None
        _norm = np.linalg.norm

        odlayer_nodes = set()
        odlayer_nodes.update(self.odlayer.origins.keys())
        odlayer_nodes.update(self.odlayer.destinations.keys())

        nodes=graph_to_dict(self.graph)['NODES']

        graph_node_ids = np.array([n['ID'] for n in nodes if n['LABEL'] in layer_id_list])
        graph_node_label = np.array([n['LABEL'] for n in nodes if n['LABEL'] in layer_id_list])
        graph_node_pos = np.array([np.array([n['X'],n['Y']]) for n in nodes if n['LABEL'] in layer_id_list])

        for nid in graph_node_ids:
            if nid not in odlayer_nodes:
                idx=np.where(graph_node_ids==nid)
                npos = graph_node_pos[idx]
                olayer=graph_node_label[idx][0]
                dist_nodes = _norm(graph_node_pos-npos, axis=1)
                mask = dist_nodes < connection_distance
                for layer_nid, dist in zip(graph_node_ids[mask], dist_nodes[mask]):
                    if layer_nid != nid:
                        if layer_nid not in odlayer_nodes:
                            idxd = np.where(graph_node_ids == layer_nid)
                            dlayer=graph_node_label[idxd][0]
                            lid = f"{nid}_{layer_nid}"
                            self.graph.add_link(lid, nid, layer_nid, dist, {"WALK": {'length': dist}}, "TRANSIT")
                            self.map_linkid_layerid[lid]="TRANSIT"
                            # Add the transit link into the transit layer
                            self.transitlayer.add_link(lid, olayer, dlayer)

    def construct_layer_service_mapping(self):
        for layer in self.layers.values():
            for service in layer.mobility_services:
                self.mapping_layer_services[service] = layer

    def connect_layers(self, lid: str, upstream: str, downstream: str, length: float, costs: Dict[str, float]):
        if "WALK" not in costs:
            costs = {"WALK": costs}
        self.graph.add_link(lid, upstream, downstream, length, costs, "TRANSIT")
        self.map_linkid_layerid[lid]="TRANSIT"
        # Add the transit link into the transit layer
        link_olayer_id = self.graph.nodes[upstream].label
        link_dlayer_id = self.graph.nodes[downstream].label
        self.transitlayer.add_link(lid, link_olayer_id, link_dlayer_id)

    def initialize_costs(self,walk_speed):

        # initialize costs on links
        link_layers = list()

        for lid, layer in self.layers.items():
            link_layers.append(layer.graph.links)  # only non transit links concerned

        for link in self.graph.links.values():
            costs = {}
            if link.label == "TRANSIT":
                layer = self.transitlayer
                speed = walk_speed
                costs["WALK"] = {"speed": speed,
                                 "travel_time": link.length / speed,
                                 "distance": link.length}
                # NB: travel_time could be defined as a cost_function
                for mservice, cost_functions in layer._costs_functions.items():
                    for cost_name, cost_func in cost_functions.items():
                        costs[mservice][cost_name] = cost_func(self, link, costs)
            else:
                layer = self.layers[link.label]
                speed = layer.default_speed

                link_layer_id = link.label
                for mservice in self.layers[link_layer_id].mobility_services.keys():
                    costs[mservice] = {"speed": speed,
                                       "travel_time": link.length / speed,
                                       "distance": link.length}
                # NB: travel_time could be defined as a cost_function
                for mservice, cost_functions in layer._costs_functions.items():
                    for cost_name, cost_func in cost_functions.items():
                        costs[mservice][cost_name] = cost_func(self, link, costs)

            link.update_costs(costs)

            for links in link_layers: # only non transit links concerned
                layer_link = links.get(link.id, None)
                if layer_link is not None:
                    layer_link.update_costs(costs)

    def add_cost_function(self, layer_id: str, cost_name: str, cost_function: Callable, mobility_service: Optional[str] = None):
        # Retrieve layer
        if layer_id == 'TRANSIT':
            layer = self.transitlayer
            mservices = ["WALK"]
        else:
            layer = self.layers[layer_id]
            mservices = list(layer.mobility_services.keys())

        # Add cost function on layer
        if mobility_service is not None:
            layer.add_cost_function(mobility_service, cost_name, cost_function)
        else:
            for mservice in mservices:
                layer.add_cost_function(mservice, cost_name, cost_function)

    def add_transit_links(self, transit_links):

        for tl in transit_links:
            self.graph.add_link(tl['id'], tl['upstream_node'], tl['downstream_node'], tl['dist'],
                                {"WALK": {'length': tl['dist']}}, "TRANSIT")
            self.map_linkid_layerid[tl['id']] = "TRANSIT"
            # Add the transit link into the transit layer
            up_layer = self.graph.nodes[tl['upstream_node']].label
            down_layer = self.graph.nodes[tl['downstream_node']].label
            self.transitlayer.add_link(tl['id'], up_layer, down_layer)

class TransitLayer(CostFunctionLayer):
    def __init__(self):
        super(TransitLayer, self).__init__()
        self.links: defaultdict[str, defaultdict[str, List[str]]] = defaultdict(lambda: defaultdict(list))

    def add_link(self, lid, olayer, dlayer):
        """
        lid: id of link
        olayer: name of the layer origin node of link belongs to
        dlayer: name of the layer destination node of link belongs to
        """
        self.links[olayer][dlayer].append(lid)

    def iter_links(self):
        """
        Iter through all links that connects different layer including the origin destination layer

        Yields:
            str: The id of the transit link

        """
        for olayer in self.links:
            for links in self.links[olayer].values():
                for lid in links:
                    yield lid

    def iter_inter_links(self):
        """
        Iter through all links that connects different layer except the origin destination layer

        Yields:
            str: The id of the transit link

        """
        for olayer in self.links:
            for dlayer, links in self.links[olayer].items():
                if "ODLAYER" not in (olayer, dlayer):
                    for lid in links:
                        yield lid

    def __dump__(self):
        return dict(self.links)

    @classmethod
    def __load__(cls, data):
        new_obj = cls()
        for olayer in data:
            for dlayer, lid in data[olayer].items():
                new_obj.add_link(lid, olayer, dlayer)

        return new_obj


class SimpleLayer(AbstractLayer):
    def create_node(self, nid: str, dbnode: str, exclude_movements: Optional[Dict[str, Set[str]]] = None):
        assert dbnode in self.roads.nodes
        node_pos = self.roads.nodes[dbnode].position

        if exclude_movements is not None:
            exclude_movements = {key: set(val) for key, val in exclude_movements.items()}
        else:
            exclude_movements = dict()

        self.graph.add_node(nid, node_pos[0], node_pos[1], self.id, exclude_movements)

        self.map_reference_nodes[nid] = dbnode

    def create_link(self, lid: str, upstream: str, downstream: str, costs: Dict[str, Dict[str, float]], road_links: List[str]):
        # for mservice in costs:
        #     assert mservice == "WALK" or mservice in self.mobility_services.keys(), f"Mobility service {mservice} defined in costs is not in {self.id} mobility services"

        length = sum(self.roads.sections[l].length for l in road_links)
        self.graph.add_link(lid, upstream, downstream, length, costs, self.id)

        self.map_reference_links[lid] = road_links

    @classmethod
    def __load__(cls, data: Dict, roads: RoadDescriptor):
        new_obj = cls(roads,
                      data['ID'],
                      load_class_by_module_name(data['VEH_TYPE']),
                      data['DEFAULT_SPEED'])

        node_ref = data["MAP_ROADDB"]["NODES"]
        for ndata in data['NODES']:
            new_obj.create_node(ndata['ID'], node_ref[ndata["ID"]], ndata['EXCLUDE_MOVEMENTS'])

        link_ref = data["MAP_ROADDB"]["LINKS"]
        for ldata in data['LINKS']:
            new_obj.create_link(ldata['ID'], ldata['UPSTREAM'], ldata['DOWNSTREAM'], {},
                                link_ref[ldata["ID"]])

        for sdata in data['SERVICES']:
            serv_type = load_class_by_module_name(sdata['TYPE'])
            new_obj.add_mobility_service(serv_type.__load__(sdata))

        return new_obj

    def __dump__(self):
        return {'ID': self.id,
                'TYPE': ".".join([self.__class__.__module__, self.__class__.__name__]),
                'VEH_TYPE': ".".join([self._veh_type.__module__, self._veh_type.__name__]),
                'DEFAULT_SPEED': self.default_speed,
                'SERVICES': [s.__dump__() for s in self.mobility_services.values()],
                'NODES': [node_to_dict(n) for n in self.graph.nodes.values()],
                'LINKS': [link_to_dict(l) for l in self.graph.links.values()],
                'MAP_ROADDB': {"NODES": self.map_reference_nodes,
                               "LINKS": self.map_reference_links}}


class CarLayer(SimpleLayer):
    def __init__(self,
                 roads: RoadDescriptor,
                 default_speed: float = 13.8,
                 services: Optional[List[AbstractMobilityService]] = None,
                 observer: Optional = None,
                 _id: str = "CAR"):
        super(CarLayer, self).__init__(roads, _id, Car, default_speed, services, observer)

    @classmethod
    def __load__(cls, data: Dict, roads: RoadDescriptor):
        new_obj = cls(roads,
                      data['DEFAULT_SPEED'])

        node_ref = data["MAP_ROADDB"]["NODES"]
        for ndata in data['NODES']:
            new_obj.create_node(ndata['ID'], node_ref[ndata["ID"]], ndata['EXCLUDE_MOVEMENTS'])

        link_ref = data["MAP_ROADDB"]["LINKS"]
        for ldata in data['LINKS']:
            new_obj.create_link(ldata['ID'], ldata['UPSTREAM'], ldata['DOWNSTREAM'], {},
                                link_ref[ldata["ID"]])

        for sdata in data['SERVICES']:
            serv_type = load_class_by_module_name(sdata['TYPE'])
            new_obj.add_mobility_service(serv_type.__load__(sdata))

        return new_obj


class PublicTransportLayer(AbstractLayer):
    """Public transport layer class
    """
    def __init__(self,
                 roads: RoadDescriptor,
                 _id: str,
                 veh_type: Type[Vehicle],
                 default_speed: float,
                 services: Optional[List[PublicTransportMobilityService]] = None,
                 observer: Optional = None):
        super(PublicTransportLayer, self).__init__(roads, _id, veh_type, default_speed, services, observer)

        self.lines = dict()

    def _create_stop(self, sid, dbnode):
        assert dbnode in self.roads.stops

        node_pos = self.roads.stops[dbnode].absolute_position
        self.graph.add_node(sid, node_pos[0], node_pos[1], self.id)

    def _connect_stops(self, lid, line_id, upstream, downstream, reference_sections):
        if len(reference_sections) > 1:
            line_length = sum(self.roads.sections[s].length for s in reference_sections[1:-1])
            line_length += self.roads.sections[reference_sections[0]].length * (1 - self.roads.stops[upstream].relative_position)
            line_length += self.roads.sections[reference_sections[-1]].length * self.roads.stops[downstream].relative_position
        else:
            line_length = self.roads.sections[reference_sections[0]].length * (self.roads.stops[downstream].relative_position - self.roads.stops[upstream].relative_position)

        costs = {mservice: {'length': line_length} for mservice in self.mobility_services.keys()}
        self.graph.add_link(lid, line_id+'_'+upstream, line_id+'_'+downstream, line_length, costs, self.id)
        self.map_reference_links[lid] = reference_sections

    def create_line(self,
                    lid: str,
                    stops: List[str],
                    sections: List[List[str]],
                    timetable: TimeTable,
                    bidirectional: bool = False):

        assert len(stops) == len(sections)+1

        self.lines[lid] = {'stops': stops,
                           'sections': sections,
                           'table': timetable,
                           'bidirectional': bidirectional,
                           'nodes': [],
                           'links': []}

        for s in stops:
            nid = lid+'_'+s
            self.lines[lid]['nodes'].append(nid)
            self._create_stop(nid, s)

        for i in range(len(stops)-1):
            up = stops[i]
            down = stops[i+1]
            link_id = '_'.join([lid, up, down])
            self.lines[lid]['links'].append(link_id)

            self._connect_stops(link_id,
                                lid,
                                up,
                                down,
                                sections[i])

            if bidirectional:
                link_id = '_'.join([lid, down, up])
                self.lines[lid]['links'].append(link_id)
                self._connect_stops(link_id,
                                    lid,
                                    down,
                                    up,
                                    sections[i][::-1])

    def initialize(self):
        for lid, line in self.lines.items():
            timetable = line['table']
            for service in self.mobility_services.values():
                timetable_iter = iter(timetable.table)
                service._timetable_iter[lid] = timetable_iter
                service._current_time_table[lid] = next(timetable_iter)
                service._next_time_table[lid] = next(timetable_iter)

    def __dump__(self):
        return {'ID': self.id,
                'TYPE': ".".join([self.__class__.__module__, self.__class__.__name__]),
                'VEH_TYPE': ".".join([self._veh_type.__module__, self._veh_type.__name__]),
                'DEFAULT_SPEED': self.default_speed,
                'SERVICES': [s.__dump__() for s in self.mobility_services.values()],
                'LINES': [{'ID': lid,
                           'STOPS': ldata['stops'],
                           'SECTIONS': ldata['sections'],
                           'TIMETABLE': ldata['table'].__dump__(),
                           'BIDIRECTIONAL': ldata['bidirectional']} for lid, ldata in self.lines.items()]}

    @classmethod
    def __load__(cls, data: Dict, roads: RoadDescriptor):
        new_obj = cls(roads,
                      data['ID'],
                      load_class_by_module_name(data['VEH_TYPE']),
                      data['DEFAULT_SPEED'])

        for ldata in data['LINES']:
            new_obj.create_line(ldata['ID'], ldata['STOPS'], ldata['SECTIONS'], TimeTable.__load__(ldata['TIMETABLE']), ldata['BIDIRECTIONAL'])

        for sdata in data['SERVICES']:
            serv_type = load_class_by_module_name(sdata['TYPE'])
            new_obj.add_mobility_service(serv_type.__load__(sdata))

        return new_obj

class SharedVehicleLayer(AbstractLayer):
    def __init__(self,
                 roads: RoadDescriptor,
                 _id: str,
                 veh_type: Type[Vehicle],
                 default_speed,
                 services: Optional[List[AbstractMobilityService]] = None,  # TODO
                 observer: Optional = None,
                 prefix = ''):
        super(SharedVehicleLayer, self).__init__(roads, _id, veh_type, default_speed, services, observer)

        self.stations = []

<<<<<<< HEAD
    def create_node(self, nid: str, dbnode: str, exclude_movements: Optional[Dict[str, Set[str]]] = None):
        assert dbnode in self.roads.nodes
        node_pos = self.roads.nodes[dbnode].position

        if exclude_movements is not None:
            exclude_movements = {key: set(val) for key, val in exclude_movements.items()}
        else:
            exclude_movements = dict()

        self.graph.add_node(nid, node_pos[0], node_pos[1], self.id, exclude_movements)

        self.map_reference_nodes[nid] = dbnode

    def create_link(self, lid: str, upstream: str, downstream: str, costs: Dict[str, Dict[str, float]], road_links: List[str]):

        length = sum(self.roads.sections[l].length for l in road_links)
        self.graph.add_link(lid, upstream, downstream, length, costs, self.id)

        self.map_reference_links[lid] = road_links
=======
        for n in roads.nodes:
            nid=prefix+roads.nodes[n].id
            self.graph.add_node(nid, roads.nodes[n].position[0], roads.nodes[n].position[1], self.id)
            self.map_reference_nodes[n]=roads.nodes[n].id

        for l in roads.sections:
            lid=prefix+roads.sections[l].id
            length = roads.sections[l].length
            upstream = roads.sections[l].upstream
            downstream = roads.sections[l].downstream
            self.graph.add_link(lid, prefix+upstream, prefix+downstream, length, {self.id:{'length':15}}, self.id)
            self.map_reference_links[lid]=[]
            #self.map_reference_links[l].append(roads.sections[l].id)
            self.map_reference_links[lid].append(roads.sections[l].id)
>>>>>>> 05155272

    def connect_origindestination(self, odlayer: OriginDestinationLayer, connection_distance: float):
        """
        Connects the origin destination layer to a shared vehicle layer (only the stations are linked to the origin
        destination nodes

        Args:
            odlayer: Origin destination layer to connect
            connection_distance: Each node of the origin destination layer is connected to the nodes of the current layer
            within a radius defined by connection_distance (m)
        Return:
            transit_links: List of transit link to add
        """
        transit_links = []

        if len(self.stations) == 0:
            return transit_links        # Nothing to do

        assert odlayer is not None

        _norm = np.linalg.norm

        odlayer_nodes = set()
        odlayer_nodes.update(odlayer.origins.keys())
        odlayer_nodes.update(odlayer.destinations.keys())

        # Origins to link to the stations
        graph_node_ids = np.array([s['node_id'] for s in self.stations])
        graph_node_pos = np.array([s['position'] for s in self.stations])

        for nid in odlayer.origins:
            npos = np.array(odlayer.origins[nid])
            dist_nodes = _norm(graph_node_pos - npos, axis=1)
            mask = dist_nodes < connection_distance
            for layer_nid, dist in zip(graph_node_ids[mask], dist_nodes[mask]):
                if layer_nid not in odlayer_nodes:
                    lid = f"{nid}_{layer_nid}"
                    transit_links.append(
                        {'id': lid, 'upstream_node': nid, 'downstream_node': layer_nid, 'dist': dist})

        # Destinations to link to the stations or to all the nodes
        if list(self.mobility_services.values())[0].free_floating_possible:   # each node must be considered
            graph_nodes = self.graph.nodes
            graph_node_ids = np.array([nid for nid in graph_nodes])
            graph_node_pos = np.array([n.position for n in graph_nodes.values()])

        for nid in odlayer.destinations:
            npos = np.array(odlayer.destinations[nid])
            dist_nodes = _norm(graph_node_pos - npos, axis=1)
            mask = dist_nodes < connection_distance
            for layer_nid, dist in zip(graph_node_ids[mask], dist_nodes[mask]):
                if layer_nid not in odlayer_nodes:
                    lid = f"{layer_nid}_{nid}"
                    transit_links.append(
                        {'id': lid, 'upstream_node': layer_nid, 'downstream_node': nid, 'dist': dist})

        return transit_links

    def connect_station(self, station_id:str,odlayer: OriginDestinationLayer, connection_distance: float):
        """
        Connect a free floating station to the origins of the odlayer

        Parameters
        ----------
        station_id
        odlayer
        connection_distance

        Returns
        -------
        transit_links: list of created transit links

        """
        node_id = next((item for item in self.stations if item["id"] == station_id), None)['node_id']
        pos = next((item for item in self.stations if item["id"] == station_id), None)['position']

        transit_links = []

        assert odlayer is not None

        _norm = np.linalg.norm

        odlayer_nodes = set()
        odlayer_nodes.update(odlayer.origins.keys())

        for nid in odlayer.origins:
            npos = np.array(odlayer.origins[nid])
            dist_node = _norm(pos - npos)
            if dist_node < connection_distance:
                if node_id not in odlayer_nodes:
                    lid = f"{nid}_{node_id}"
                    transit_links.append(
                        {'id': lid, 'upstream_node': nid, 'downstream_node': node_id, 'dist': dist_node})

        self._multi_graph.add_transit_links(transit_links)

        return

    def disconnect_station(self, station_id: str):
        """
        Disconnect a free floating station from the origins of the odlayer

        Parameters
        ----------
        station_id

        Returns
        -------
        the node id to disconnet from origin nodes
        """
        for s in self.stations:
            if s['id'] == station_id:

                for layer_id in self.multi_graph.transitlayer.links.keys():
                    for link_id in self.multi_graph.transitlayer.links[layer_id][self._id]:
                        if link_id[-len(s['node_id']):] == s['node_id']:
                            self.multi_graph.graph.delete_link(link_id)
                            self.multi_graph.transitlayer.links[layer_id][self._id].remove(link_id)
                            del self.multi_graph.map_linkid_layerid[link_id]

                self.stations.remove(s)
                return s['node_id']

        return

    def __dump__(self):
        return {'ID': self.id,
                'TYPE': ".".join([self.__class__.__module__, self.__class__.__name__]),
                'VEH_TYPE': ".".join([self._veh_type.__module__, self._veh_type.__name__]),
                'DEFAULT_SPEED': self.default_speed,
                'SERVICES': [s.__dump__() for s in self.mobility_services.values()],
                }

    @classmethod
    def __load__(cls, data: Dict, roads: RoadDescriptor):
        """
        Load exogeneous layer data into a new layer
        Args:
            data: Dict containing the data of the layer to be created
            roads: Road descriptor

        Returns:
            The new layer
        """
        new_obj = cls(roads,
                      data['ID'],
                      load_class_by_module_name(data['VEH_TYPE']),
                      data['DEFAULT_SPEED'])

        node_ref = data["MAP_ROADDB"]["NODES"]
        for ndata in data['NODES']:
            new_obj.create_node(ndata['ID'], node_ref[ndata["ID"]], ndata['EXCLUDE_MOVEMENTS'])

        link_ref = data["MAP_ROADDB"]["LINKS"]
        for ldata in data['LINKS']:
            new_obj.create_link(ldata['ID'], ldata['UPSTREAM'], ldata['DOWNSTREAM'], {},
                                link_ref[ldata["ID"]])

        for sdata in data['SERVICES']:
            serv_type = load_class_by_module_name(sdata['TYPE'])
            new_obj.add_mobility_service(serv_type.__load__(sdata))

        return new_obj

class BusLayer(PublicTransportLayer):
    def __init__(self,
                 roads: RoadDescriptor,
                 _id: str = "BUS",
                 veh_type: Type[Vehicle] = Bus,
                 default_speed: float = 6.5,
                 services: Optional[List[AbstractMobilityService]] = None,
                 observer: Optional = None):
        super(BusLayer, self).__init__(roads, _id, veh_type, default_speed, services, observer)


if __name__ == "__main__":
    pass<|MERGE_RESOLUTION|>--- conflicted
+++ resolved
@@ -672,7 +672,6 @@
 
         self.stations = []
 
-<<<<<<< HEAD
     def create_node(self, nid: str, dbnode: str, exclude_movements: Optional[Dict[str, Set[str]]] = None):
         assert dbnode in self.roads.nodes
         node_pos = self.roads.nodes[dbnode].position
@@ -692,22 +691,6 @@
         self.graph.add_link(lid, upstream, downstream, length, costs, self.id)
 
         self.map_reference_links[lid] = road_links
-=======
-        for n in roads.nodes:
-            nid=prefix+roads.nodes[n].id
-            self.graph.add_node(nid, roads.nodes[n].position[0], roads.nodes[n].position[1], self.id)
-            self.map_reference_nodes[n]=roads.nodes[n].id
-
-        for l in roads.sections:
-            lid=prefix+roads.sections[l].id
-            length = roads.sections[l].length
-            upstream = roads.sections[l].upstream
-            downstream = roads.sections[l].downstream
-            self.graph.add_link(lid, prefix+upstream, prefix+downstream, length, {self.id:{'length':15}}, self.id)
-            self.map_reference_links[lid]=[]
-            #self.map_reference_links[l].append(roads.sections[l].id)
-            self.map_reference_links[lid].append(roads.sections[l].id)
->>>>>>> 05155272
 
     def connect_origindestination(self, odlayer: OriginDestinationLayer, connection_distance: float):
         """
