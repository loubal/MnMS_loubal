import sys
from collections import defaultdict
from dataclasses import dataclass
from typing import List, Optional, Tuple, Union
from typing import Callable, Dict

import numpy as np

from hipop.graph import Link

from mnms.demand import User
from mnms.flow.abstract import AbstractMFDFlowMotor, AbstractReservoir
from mnms.graph.zone import Zone
from mnms.log import create_logger
from mnms.time import Dt, Time
from mnms.vehicles.manager import VehicleManager
from mnms.vehicles.veh_type import Vehicle, ActivityType
from mnms.graph.layers import PublicTransportLayer

log = create_logger(__name__)

_dist = np.linalg.norm


@dataclass
class LinkInfo:
    link: Link
    veh: str
    sections: List[Tuple[str, float]]


class Reservoir(AbstractReservoir):
    def __init__(self,
                 zone: Zone,
                 modes: List[str],
                 f_speed: Callable[[Dict[str, float]], Dict[str, float]]):
        """
        Implementation of an MFD Reservoir

        Args:
            zone: The zone corresponding to the Reservoir
            modes: The modes in the Reservoir
            f_speed: The MFD speed function
        """
        super(Reservoir, self).__init__(zone, modes)
        self.f_speed = f_speed
        self.update_speeds()

    def update_accumulations(self, dict_accumulations):
        for mode in dict_accumulations.keys():
            if mode in self.modes:
                self.dict_accumulations[mode] = dict_accumulations[mode]

    def update_speeds(self):
        self.dict_speeds.update(self.f_speed(self.dict_accumulations))
        return self.dict_speeds


class MFDFlowMotor(AbstractMFDFlowMotor):
    def __init__(self, outfile: str = None):
        super(MFDFlowMotor, self).__init__(outfile=outfile)
        if outfile is not None:
            self._csvhandler.writerow(['AFFECTATION_STEP', 'FLOW_STEP', 'TIME', 'RESERVOIR', 'VEHICLE_TYPE', 'SPEED', 'ACCUMULATION'])

        self.reservoirs: Dict[str, Reservoir] = dict()
        self.users: Optional[Dict[str, User]] = dict()

        self.dict_accumulations: Optional[Dict] = None
        self.dict_speeds: Optional[Dict] = None
        self.remaining_length: Optional[Dict] = None

        self.veh_manager: Optional[VehicleManager] = None
        self.graph_nodes: Optional[Dict] = None

        self._layer_link_length_mapping: Dict[str, LinkInfo] = dict()
        self._section_to_reservoir: Dict[str, Union[str, None]] = dict()

    def _reset_mapping(self):
        graph = self._graph.graph
        roads = self._graph.roads
        for lid, link in graph.links.items():
            if link.label != "TRANSIT":
                sections_length = list()
                link_layer = self._graph.layers[link.label]
                if isinstance(link_layer, PublicTransportLayer):
                    unode_pos = np.array(graph.nodes[link.upstream].position)
                    dnode_pos = np.array(graph.nodes[link.downstream].position)
                    if len(self._graph.map_reference_links[lid]) > 1:
                        for i, section in enumerate(self._graph.map_reference_links[lid]):
                            if i == 0:
                                l_dnode_pos = roads.nodes[roads.sections[section].downstream].position
                                sections_length.append((section, _dist(unode_pos - l_dnode_pos)))
                            elif i == len(self._graph.map_reference_links[lid])-1:
                                l_unode_pos = roads.nodes[roads.sections[section].upstream].position
                                sections_length.append((section, _dist(l_unode_pos - dnode_pos)))
                            else:
                                sections_length.append((section, roads.sections[section].length))
                    else:
                        section = self._graph.map_reference_links[lid][0]
                        sections_length.append((section, _dist(unode_pos - dnode_pos)))
                else:
                    for section in self._graph.map_reference_links[lid]:
                        sections_length.append((section, roads.sections[section].length))

                self._layer_link_length_mapping[lid] = LinkInfo(link, link_layer.vehicle_type.upper(), sections_length)

        res_links = {res.id: roads.zones[res.id] for res in self.reservoirs.values()}
        res_dict = {res.id: res for res in self.reservoirs.values()}
        for section in roads.sections.keys():
            self._section_to_reservoir[section] = None
            for resid, zone in res_links.items():
                res = res_dict[resid]
                if section in res.zone.sections:
                    self._section_to_reservoir[section] = res.id
                    break

    def initialize(self, walk_speed):

        self._graph.initialize_costs(walk_speed)

        # Other initializations
        self.dict_accumulations = {}
        self.dict_speeds = {}
        for res in self.reservoirs.values():
            self.dict_accumulations[res.id] = res.dict_accumulations
            self.dict_speeds[res.id] = res.dict_speeds
        self.dict_accumulations[None] = {m: 0 for r in self.reservoirs.values() for m in r.modes} | {None: 0}
        self.dict_speeds[None] = {m: 0 for r in self.reservoirs.values() for m in r.modes} | {None: 0}
        self.remaining_length = dict()

        self.veh_manager = VehicleManager()
        self.graph_nodes = self._graph.graph.nodes

        self._reset_mapping()

    def add_reservoir(self, res: Reservoir):
        self.reservoirs[res.id] = res

    def set_vehicle_position(self, veh: Vehicle):
        """
                Estimates vehicle position from current link and remaining link length

                Args:
                    veh: The vehicle

                Note:
                    This estimate can be improved if the length is taken into account and the specific case of the
                    vehicle on the upstream or downstream node is considered separately
        """
        unode, dnode = veh.current_link
        remaining_length = veh.remaining_link_length

        unode_pos = np.array(self.graph_nodes[unode].position)
        dnode_pos = np.array(self.graph_nodes[dnode].position)

        direction = dnode_pos - unode_pos
        norm_direction = np.linalg.norm(direction)
        if norm_direction > 0:
            normalized_direction = direction / norm_direction
            travelled = norm_direction - remaining_length
        else:
            normalized_direction = direction
            travelled = 0
        veh.set_position(unode_pos+normalized_direction*travelled)

    def move_veh(self, veh: Vehicle, tcurrent: Time, dt: float, speed: float) -> float:
        """Move a vehicle

            Parameters

            Returns
        """

        dist_travelled = dt*speed

        if dist_travelled > veh.remaining_link_length:
            dist_travelled = veh.remaining_link_length
            elapsed_time = dist_travelled / speed
            veh.update_distance(dist_travelled)
            veh._remaining_link_length = 0
            self.set_vehicle_position(veh)
            try:
                current_link, remaining_link_length = next(veh.activity.iter_path)
                veh._current_link = current_link
                veh._current_node = current_link[0]
                veh._remaining_link_length = remaining_link_length
            except StopIteration:
                veh._current_node = veh.current_link[1]
                veh.next_activity(tcurrent)
                if not veh.is_moving:
                    elapsed_time = dt
            for passenger_id, passenger in veh.passengers.items():
                passenger.set_position(veh._current_link, veh._current_node, veh.remaining_link_length, veh.position, tcurrent)
            return elapsed_time
        else:
            veh._remaining_link_length -= dist_travelled
            veh.update_distance(dist_travelled)
            self.set_vehicle_position(veh)
            for passenger_id, passenger in veh.passengers.items():
                passenger.set_position(veh._current_link, veh._current_node, veh.remaining_link_length, veh.position, tcurrent)
            return dt

    def get_vehicle_zone(self, veh):
        try:
            unode, dnode = veh.current_link
            curr_link = self.graph_nodes[unode].adj[dnode]
            lid = self._graph.map_reference_links[curr_link.id][0]  # take reservoir of first part of trip
            res_id = self._graph.roads.sections[lid].zone
        except:
            pos = veh.position
            res_id = None
            for res in self.reservoirs.values():
                if res.zone.is_inside([pos]):
                    res_id = res.id
                    break

        return res_id

    def step(self, dt: Dt):

        log.info(f'MFD step {self._tcurrent}')

        for res in self.reservoirs.values():
            ghost_acc = res.ghost_accumulation(self._tcurrent)
            for mode in res.modes:
                res.dict_accumulations[mode] = ghost_acc.get(mode, 0)

        while self.veh_manager.has_new_vehicles:
            new_veh = self.veh_manager._new_vehicles.pop()
            if new_veh.position is None:
                self.set_vehicle_position(new_veh)
            new_veh.notify(self._tcurrent)

        # Calculate accumulations
        current_vehicles = dict()
        for veh_id, veh in self.veh_manager._vehicles.items():
            if veh.activity is None:
                veh.next_activity(self._tcurrent)
            while veh.activity.is_done:
                veh.next_activity(self._tcurrent)
            if veh.is_moving:
                self.count_moving_vehicle(veh, current_vehicles)

        log.info(f"Moving {len(current_vehicles)} vehicles")

        # Update the traffic conditions
        for res in self.reservoirs.values():
            self.update_reservoir_speed(res, self.dict_accumulations[res.id])

        # Move the vehicles
        for veh_id, veh in current_vehicles.items():
            veh_dt = dt.to_seconds()
            veh_type = veh.type.upper()
            while veh_dt > 0:
                res_id = self.get_vehicle_zone(veh)
                speed = self.dict_speeds[res_id][veh_type]
                veh.speed = speed
                elapsed_time = self.move_veh(veh, self._tcurrent, veh_dt, speed)
                veh_dt -= elapsed_time
            new_time = self._tcurrent.add_time(dt)
            veh.notify(new_time)
            veh.notify_passengers(new_time)

    def update_reservoir_speed(self, res, dict_accumulations):
        res.update_accumulations(dict_accumulations)
        self.dict_speeds[res.id] = res.update_speeds()

    def count_moving_vehicle(self, veh: Vehicle, current_vehicles):
        # log.info(f"{veh} -> {veh.current_link}")
        res_id = self.get_vehicle_zone(veh)
        veh_type = veh.type.upper()
        self.dict_accumulations[res_id][veh_type] += 1
        current_vehicles[veh.id] = veh

    def finish_vehicle_activities(self, veh: Vehicle):
        elapsed_time = Dt(seconds=veh.remaining_link_length / veh.speed)
        log.info(f"{veh} finished its activity {veh.activity_type}")
        veh.update_distance(veh.remaining_link_length)
        veh._remaining_link_length = 0
        veh._current_node = veh._current_link[1]
        self.set_vehicle_position(veh)
        new_time = self._tcurrent.add_time(elapsed_time)
        veh.next_activity(new_time)
        veh.notify(new_time)
        veh.notify_passengers(new_time)

    def update_graph(self, threshold):
        """Method that updates the costs on links of the transportation graph.

        Args:
            -threshold: threshold on the speed variation below which costs are not
             updated on a certain link
        """

        graph = self._graph.graph
        banned_links = self._graph.dynamic_space_sharing.banned_links
        banned_cost = self._graph.dynamic_space_sharing.cost

        link_layers = list()
        for _, layer in self._graph.layers.items():
            link_layers.append(layer.graph.links)

        linkcosts = {}

        for lid, link in graph.links.items():
            if link.label == 'TRANSIT':
                continue
            link_info = self._layer_link_length_mapping[lid]
            total_len = 0
            new_speed = 0
            old_speed = link.costs[list(link.costs.keys())[0]]["speed"]
            for section, length in link_info.sections:
                res_id = self._section_to_reservoir[section]
                res = self.reservoirs[res_id]
                speed = res.dict_speeds[link_info.veh]
                total_len += length
                if speed is not None:
                    new_speed += length * speed
                else:
<<<<<<< HEAD
                    new_speed += length * link.cost["speed"]
            new_speed = new_speed / total_len if total_len != 0 else new_speed
            if new_speed != 0:  # TODO: check if this condition is still useful
=======
                    new_speed += length * old_speed
            new_speed = new_speed / total_len if total_len != 0 else new_speed
            if new_speed != 0 and abs(new_speed - old_speed) > threshold:
>>>>>>> b98ef113
                costs = defaultdict(dict)

                # Update critical costs first
                for mservice in link.costs.keys():
                    costs[mservice] = {'travel_time': total_len / new_speed,
                                       'speed': new_speed,
                                       'length': total_len}

                # The update the generalized one
                layer=self._graph.layers[link.label]
                costs_functions = layer._costs_functions
                for mservice, cost_funcs in costs_functions.items():
                    for cost_name, cost_f in cost_funcs.items():
                        costs[mservice][cost_name] = cost_f(self._graph, link, costs)

                # Test if link is banned, if yes do not update the cost for the banned mobility service
                if lid in banned_links:
                    mservice = banned_links[lid].mobility_service
                    costs[mservice].pop(banned_cost, None)

                linkcosts[lid]=costs

                # Update of the cost in the corresponding graph layer
                for links in link_layers:
                    if lid in links:
                        links[lid].update_costs(costs)
                        break
        if len(linkcosts) > 0:
            graph.update_costs(linkcosts)

    def write_result(self, step_affectation: int, step_flow:int):
        tcurrent = self._tcurrent.time
        for resid, res in self.reservoirs.items():
            resid = res.id
            for mode in res.modes:
                self._csvhandler.writerow([str(step_affectation), str(step_flow), tcurrent, resid, mode, res.dict_speeds[mode], res.dict_accumulations[mode]])

    def finalize(self):
        super(MFDFlowMotor, self).finalize()
        for u in self.users.values():
            u.finish_trip(None)<|MERGE_RESOLUTION|>--- conflicted
+++ resolved
@@ -317,15 +317,9 @@
                 if speed is not None:
                     new_speed += length * speed
                 else:
-<<<<<<< HEAD
-                    new_speed += length * link.cost["speed"]
-            new_speed = new_speed / total_len if total_len != 0 else new_speed
-            if new_speed != 0:  # TODO: check if this condition is still useful
-=======
                     new_speed += length * old_speed
             new_speed = new_speed / total_len if total_len != 0 else new_speed
             if new_speed != 0 and abs(new_speed - old_speed) > threshold:
->>>>>>> b98ef113
                 costs = defaultdict(dict)
 
                 # Update critical costs first
